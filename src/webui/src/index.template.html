<!DOCTYPE html>
<html>
  <head>
    <title><%= productName %></title>

    <meta charset="utf-8">
    <meta name="description" content="<%= productDescription %>">
    <meta name="format-detection" content="telephone=no">
    <meta name="msapplication-tap-highlight" content="no">
    <meta name="viewport" content="user-scalable=no, initial-scale=1, maximum-scale=1, minimum-scale=1, width=device-width<% if (ctx.mode.cordova || ctx.mode.capacitor) { %>, viewport-fit=cover<% } %>">

    <link rel="icon" type="image/png" sizes="128x128" href="icons/favicon-128x128.png">
    <link rel="icon" type="image/png" sizes="96x96" href="icons/favicon-96x96.png">
    <link rel="icon" type="image/png" sizes="32x32" href="icons/favicon-32x32.png">
    <link rel="icon" type="image/png" sizes="16x16" href="icons/favicon-16x16.png">
    <link rel="icon" type="image/ico" href="favicon.ico">

<!-- Plausible Analytics -->
<<<<<<< HEAD
    <script async defer data-domain="maxiride.github.io/pf-encounters" src="http://p.federicod.dev/js/plausible.js"></script>
=======
    <script async defer data-domain="maxiride.github.io" src="https://p.federicod.dev/js/plausible.js"></script>
>>>>>>> 91178183

  </head>
  <body>
    <!-- DO NOT touch the following DIV -->
    <div id="q-app"></div>
  </body>
</html><|MERGE_RESOLUTION|>--- conflicted
+++ resolved
@@ -16,11 +16,7 @@
     <link rel="icon" type="image/ico" href="favicon.ico">
 
 <!-- Plausible Analytics -->
-<<<<<<< HEAD
-    <script async defer data-domain="maxiride.github.io/pf-encounters" src="http://p.federicod.dev/js/plausible.js"></script>
-=======
     <script async defer data-domain="maxiride.github.io" src="https://p.federicod.dev/js/plausible.js"></script>
->>>>>>> 91178183
 
   </head>
   <body>
