<template>
  <q-page class="q-pa-md">

    <div class="row justify-start q-gutter-sm">
      <q-input filled dense style="width: 150px;" v-model="name" label="Name"/>
      <q-input filled dense style="width: 100px;" v-model.number="minLevel" type="number" :min="min" :max="max"
               label="Min level"/>
      <q-input filled dense style="width: 100px;" v-model.number="maxLevel" type="number" :min="min" :max="max"
               label="Max level"/>


      <q-select
        filled
        dense
        options-dense
        label="Size"
        v-model="size"
        multiple
        input-debounce="0"
        :options="sizes"
        :style="selectsStyle"
        hide-selected
        clearable
      >
      </q-select>
      <q-select
        filled
        dense
        options-dense
        label="Family"
        v-model="family"
        use-chips
        multiple
        input-debounce="0"
        :options="families"
        :style="selectsStyle"
        hide-selected
        clearable
      />
      <q-select
        filled
        dense
        options-dense
        label="Trait"
        v-model="trait"
        use-chips
        multiple
        input-debounce="0"
        :options="traits"
        :style="selectsStyle"
        hide-selected
        clearable
      />
      <q-select
        filled
        dense
        options-dense
        label="Creature type"
        v-model="creature_type"
        use-chips
        multiple
        input-debounce="0"
        :options="creature_types"
        :style="selectsStyle"
        hide-selected
        clearable
      />
      <q-select
        filled
        dense
        options-dense
        label="Aligment"
        v-model="alignment"
        use-chips
        multiple
        input-debounce="0"
        :options="alignments"
        :style="selectsStyle"
        hide-selected
        clearable
      />
      <q-select
        filled
        dense
        options-dense
        label="Rarity"
        v-model="rarity"
        use-chips
        multiple
        input-debounce="0"
        :options="rarities"
        :style="selectsStyle"
        hide-selected
        clearable
      />

      <q-input filled dense style="width: 150px;" type="number" min="1" label="Party size" v-model="partySize"/>
      <q-input filled dense style="width: 150px;" type="number" min="1" label="Party level" v-model="partyLevel"/>
    </div>

    <div class="column" style="padding-top: 10px; padding-bottom: 10px">
      <q-linear-progress stripe rounded size="15px" :value="xpPool" color="primary">
        <div class="absolute-full row justify-around items-start">
          <q-badge color="light-green" text-color="black" :label="'Trivial ' + xpBudget[0]"/>
          <q-badge color="lime" text-color="black" :label="'Low ' + xpBudget[1]"/>
          <q-badge color="amber" text-color="black" :label="'Moderate ' + xpBudget[2]"/>
          <q-badge color="orange" text-color="black" :label="'Severe ' + xpBudget[3]"/>
          <q-badge color="deep-orange" text-color="black" :label="'Extreme ' + xpBudget[4]"/>
        </div>
      </q-linear-progress>
    </div>

    <div class="row">
      <creaturesTable class="col-8" :data="filteredResults" @add-row="addToEncounter($event)"/>

      <div class="col">
<<<<<<< HEAD
        <q-virtual-scroll
          style="max-height: 78vh;"
          :items="this.encounter"
          separator
        >
          <template v-slot="{ item, index }">
            <q-expansion-item :key="index" dense>
                <template v-slot:header>
                  <q-item-section avatar v-if="false">
                    <q-avatar><img alt="creature picture" src="https://2e.aonprd.com/Images/Monsters/Ammut.png"></q-avatar>
                  </q-item-section>

                  <!-- Creature name -->
                  <q-item-section class="col">
                    <q-item-label>{{ item.name }}</q-item-label>
                  </q-item-section>
                  <!-- Number of creature, button? -->
                  <q-item-section class = "col" side>
                      <q-item-label> status numero </q-item-label>
                  </q-item-section>
                </template>
                <q-card>
                    <q-card-section>
                        <!-- Buttons for weak and strong enemies -->
                        <q-btn-group>
                            <q-btn label="Weak" size="15px" :color="item.variant === 1 ? 'orange' : 'grey-4'"  padding="xs"
                                   @click="makeWeak(item, index)"/>
                            <q-btn label="Base" size="15px" :color="item.variant === 0 ? 'primary' : 'grey-4'"  padding="xs"
                                   @click="makeBase(item, index)"/>
                            <q-btn label="Elite" size="15px" :color="item.variant === 2 ? 'deep-orange' : 'grey-4'"  padding="xs"
                                   @click="makeElite(item, index)"/>
                        </q-btn-group>
                    </q-card-section>
                </q-card>
            </q-expansion-item>

          </template>
        </q-virtual-scroll>
=======
        <div class="column">
          <q-banner dense class="text-white bg-primary">
            Total Encounter cost: {{ xpCost }}
          </q-banner>
          <q-virtual-scroll
            class="col-12"
            style="max-height: 78vh;"
            :items="this.encounter"
            separator
          >
            <template v-slot="{ item, index }">

              <q-item :key="index" dense >
                <q-item-section side>
                  <q-btn round dense ripple="false" size="xs" icon="remove" @click="removeFromEncounter(index)"/>
                </q-item-section>
                 <q-item-section>
                  <q-item-label class="text-body1">{{ item.name }}</q-item-label>
                </q-item-section>


                <q-item-section side>

                  <q-btn-group>
                    <q-btn label="Weak" size="15px" :color="item.variant === 1 ? 'orange' : 'grey-4'"  padding="xs"
                           @click="makeWeak(item, index)"/>
                    <q-btn label="Base" size="15px" :color="item.variant === 0 ? 'primary' : 'grey-4'"  padding="xs"
                           @click="makeBase(item, index)"/>
                    <q-btn label="Elite" size="15px" :color="item.variant === 2 ? 'deep-orange' : 'grey-4'"  padding="xs"
                           @click="makeElite(item, index)"/>
                  </q-btn-group>

                </q-item-section>
              </q-item>
            </template>
          </q-virtual-scroll>
        </div>
>>>>>>> f360d0ac
      </div>
    </div>

  </q-page>
</template>

<script>
import creaturesTable from "components/creaturesTable";


export default {
  name: 'PageIndex',
  components: {
    creaturesTable
  },

  data() {
    return {
      name: '',
      min: null,
      minLevel: '',
      max: null,
      maxLevel: '',
      sizes: [],
      size: [],
      traits: [],
      trait: [],
      rarities: [],
      rarity: [],
      families: [],
      family: [],
      alignments: [],
      alignment: [],
      creature_types: [],
      creature_type: [],
      creaturesDump: null,

      encounter: [],

      partySize: 4,
      partyLevel: 1,

      selectsStyle: "width: 180px"

    }
  },

  computed: {
    filteredResults() {
      let rawData = this.creaturesDump.creatures
      let nameFilter = rawData.filter(el => el.name.toLowerCase().includes(this.name.toLowerCase()))
      let levelFilter = nameFilter.filter(el => el.level <= (this.maxLevel === "" ? 25 : this.maxLevel) && el.level >= (this.minLevel === "" ? -1 : this.minLevel))
      let sizeFilter = levelFilter.filter(el => {
          if (this.size != null && this.size.length !== 0) {
            return this.size.includes(el.size)
          }
          return el
        }
      )
      let familyFilter = sizeFilter.filter(el => {
        if (this.family != null && this.family.length !== 0) {
          return this.family.includes(el.family)
        }
        return el
      })
      let traitFilter = familyFilter.filter(el => {
        if (this.trait != null && this.trait.length !== 0) {
          return this.trait.some(v => el.traits.includes(v))
        }
        return el

      })

      let creatureTypeFilter = traitFilter.filter(el => {
        if (this.creature_type != null && this.creature_type.length !== 0) {
          return this.creature_type.includes(el.creature_type)
        }
        return el

      })
      let alignmentFilter = creatureTypeFilter.filter(el => {
        if (this.alignment != null && this.alignment.length !== 0) {
          return this.alignment.includes(el.alignment)
        }
        return el

      })
      let rarityFilter = alignmentFilter.filter(el => {
        if (this.rarity != null && this.rarity.length !== 0) {
          return this.rarity.includes(el.rarity)
        }
        return el
      })

      return rarityFilter
    },

    // How much XP does the encounter cost
    xpCost() {
      let cost = 0
      this.encounter.forEach(el => {
        let xpCostBase = 0
        let xpCostWeak = 0
        let xpCostElite = 0

        if (el.variant === 0) {
          xpCostBase = computeDelta(Number(el.level) - Number(this.partyLevel))
        }

        if (el.variant === 1) {
          xpCostWeak = computeDelta(Number(el.level) - 1 - Number(this.partyLevel))
        }

        if (el.variant === 2) {
          xpCostElite = computeDelta(Number(el.level) + 1 - Number(this.partyLevel))
        }

        cost += xpCostBase + xpCostWeak + xpCostElite
      })
      return cost
    },
    xpBudget() {
      let trivial = 40 + 10 * Number(this.partySize - 4)
      let low = 60 + 15 * Number(this.partySize - 4)
      let moderate = 80 + 20 * Number(this.partySize - 4)
      let severe = 120 + 30 * Number(this.partySize - 4)
      let extreme = 160 + 40 * Number(this.partySize - 4)

      return [trivial, low, moderate, severe, extreme]
    },

    xpPool() {
      return Number(this.xpCost) / this.xpBudget[4]
    },
  }
  ,

  methods: {
    addToEncounter(creature, remove) {
      creature.variant = 0
      this.encounter.push(creature)
    },
    removeFromEncounter(index) {
      this.encounter.splice(index, 1)
    },
    makeBase(c, index) {
      c.variant = 0
      this.$set(this.encounter, index, c)
    },
    makeWeak(c, index) {
      c.variant = 1
      this.$set(this.encounter, index, c)
    },
    makeElite(c, index) {
      c.variant = 2
      this.$set(this.encounter, index, c)
    },
  }
  ,

  created() {
    let data = require('../../public/creatures.json')
    this.creaturesDump = data
    this.min = data.metadata.min_level
    this.max = data.metadata.max_level
    this.families = data.metadata.families
    this.alignments = data.metadata.alignments
    this.creature_types = data.metadata.creature_types
    this.traits = data.metadata.traits
    this.rarities = data.metadata.rarities
    this.sizes = data.metadata.sizes

  }
}

export function computeDelta(delta) {
  console.debug("Delta: ", delta)
  switch (delta) {
    case -3:
      return 15
    case -2:
      return 20
    case -1:
      return 30
    case 0:
      return 40
    case 1:
      return 60
    case 2:
      return 80
    case 3:
      return 120
  }

  if (delta <= -1) {
    return 10
  } else if (delta >= 4) {
    return 160
  }
}
</script>

<style>
/* Hide number input arrows */
/* Chrome, Safari, Edge, Opera */
input::-webkit-outer-spin-button,
input::-webkit-inner-spin-button {
  -webkit-appearance: none;
  margin: 0;
}

/* Firefox */
input[type=number] {
  -moz-appearance: textfield;
}
</style><|MERGE_RESOLUTION|>--- conflicted
+++ resolved
@@ -114,7 +114,6 @@
       <creaturesTable class="col-8" :data="filteredResults" @add-row="addToEncounter($event)"/>
 
       <div class="col">
-<<<<<<< HEAD
         <q-virtual-scroll
           style="max-height: 78vh;"
           :items="this.encounter"
@@ -153,45 +152,6 @@
 
           </template>
         </q-virtual-scroll>
-=======
-        <div class="column">
-          <q-banner dense class="text-white bg-primary">
-            Total Encounter cost: {{ xpCost }}
-          </q-banner>
-          <q-virtual-scroll
-            class="col-12"
-            style="max-height: 78vh;"
-            :items="this.encounter"
-            separator
-          >
-            <template v-slot="{ item, index }">
-
-              <q-item :key="index" dense >
-                <q-item-section side>
-                  <q-btn round dense ripple="false" size="xs" icon="remove" @click="removeFromEncounter(index)"/>
-                </q-item-section>
-                 <q-item-section>
-                  <q-item-label class="text-body1">{{ item.name }}</q-item-label>
-                </q-item-section>
-
-
-                <q-item-section side>
-
-                  <q-btn-group>
-                    <q-btn label="Weak" size="15px" :color="item.variant === 1 ? 'orange' : 'grey-4'"  padding="xs"
-                           @click="makeWeak(item, index)"/>
-                    <q-btn label="Base" size="15px" :color="item.variant === 0 ? 'primary' : 'grey-4'"  padding="xs"
-                           @click="makeBase(item, index)"/>
-                    <q-btn label="Elite" size="15px" :color="item.variant === 2 ? 'deep-orange' : 'grey-4'"  padding="xs"
-                           @click="makeElite(item, index)"/>
-                  </q-btn-group>
-
-                </q-item-section>
-              </q-item>
-            </template>
-          </q-virtual-scroll>
-        </div>
->>>>>>> f360d0ac
       </div>
     </div>
 
