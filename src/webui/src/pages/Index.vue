<template>
  <q-page class="q-pa-md">
    <v-tour
      name="myTour"
      :steps="steps"
      :options="{ highlight: true }"
      :callbacks="tourCallbacks"
    />

    <!-- Filters on top -->
    <div class="row justify-start q-gutter-sm" data-v-step="2">
      <q-input filled dense style="width: 150px" v-model="name" label="Name" />
      <q-input
        filled
        dense
        style="width: 100px"
        v-model.number="minLevel"
        type="number"
        :min="min"
        :max="max"
        label="Min level"
      />
      <q-input
        filled
        dense
        style="width: 100px"
        v-model.number="maxLevel"
        type="number"
        :min="min"
        :max="max"
        label="Max level"
      />

      <q-select
        filled
        dense
        options-dense
        label="Size"
        v-model="size"
        multiple
        input-debounce="0"
        :options="sizes"
        :style="selectsStyle"
        hide-selected
        clearable
      >
      </q-select>
      <q-select
        filled
        dense
        options-dense
        label="Family"
        v-model="family"
        use-chips
        multiple
        input-debounce="0"
        :options="families"
        :style="selectsStyle"
        hide-selected
        clearable
      />
      <q-select
        filled
        dense
        options-dense
        label="Trait"
        v-model="trait"
        use-chips
        multiple
        input-debounce="0"
        :options="traits"
        :style="selectsStyle"
        hide-selected
        clearable
      />
      <q-select
        filled
        dense
        options-dense
        label="Creature type"
        v-model="creature_type"
        use-chips
        multiple
        input-debounce="0"
        :options="creature_types"
        :style="selectsStyle"
        hide-selected
        clearable
      />
      <q-select
        filled
        dense
        options-dense
        label="Aligment"
        v-model="alignment"
        use-chips
        multiple
        input-debounce="0"
        :options="alignments"
        :style="selectsStyle"
        hide-selected
        clearable
      />
      <q-select
        filled
        dense
        options-dense
        label="Rarity"
        v-model="rarity"
        use-chips
        multiple
        input-debounce="0"
        :options="rarities"
        :style="selectsStyle"
        hide-selected
        clearable
      />

      <q-input
        filled
        dense
        style="width: 150px"
        type="number"
        min="1"
        label="Party size"
        v-model="partySize"
      />
      <q-input
        filled
        dense
        style="width: 150px"
        type="number"
        min="1"
        label="Party level"
        v-model="partyLevel"
      />
    </div>

    <!-- Danger bar -->
    <div class="column" style="padding-top: 10px; padding-bottom: 10px">
      <q-linear-progress
        stripe
        rounded
        size="20px"
        :value="xpPool[0]"
        :color="barColor"
        data-v-step="4"
      >
        <div class="flex-center flex absolute-full">
          <q-badge
            :style="{
              position: 'absolute',
              left: 25 * xpPool[1] + '%',
              transform: 'translate(-50%)',
            }"
            color="light-green"
            text-color="black"
            :label="'Trivial ' + xpBudget[0]"
          />
          <q-badge
            :style="{
              position: 'absolute',
              left: 37.5 * xpPool[1] + '%',
              transform: 'translate(-50%)',
            }"
            color="lime"
            text-color="black"
            :label="'Low ' + xpBudget[1]"
          />
          <q-badge
            :style="{
              position: 'absolute',
              left: 50 * xpPool[1] + '%',
              transform: 'translate(-50%)',
            }"
            color="amber"
            text-color="black"
            :label="'Moderate ' + xpBudget[2]"
          />
          <q-badge
            :style="{
              position: 'absolute',
              left: 75 * xpPool[1] + '%',
              transform: 'translate(-50%)',
            }"
            color="orange"
            text-color="black"
            :label="'Severe ' + xpBudget[3]"
          />
          <q-badge
            :style="{
              position: 'absolute',
              left: 100 * xpPool[1] + '%',
              transform: 'translate(-100%)',
            }"
            color="deep-orange"
            text-color="black"
            :label="'Extreme ' + xpBudget[4]"
          />
        </div>
      </q-linear-progress>
    </div>

    <div class="row">
      <creaturesTable
        data-v-step="1"
        class="col-8"
        :data="filteredResults"
        @add-row="addToEncounter($event)"
      />

      <div class="col">
        <div class="column">
          <q-banner dense class="text-white" style="background: #581911">
            Total Encounter cost: {{ xpCost }}
          </q-banner>
          <q-virtual-scroll
            data-v-step="3"
            class="col-12"
            style="max-height: 78vh"
            :items="this.encounter"
            separator
          >
            <!-- Single element of list -->
            <template v-slot="{ item, index }">
              <q-item :key="index" dense>

                <!-- Eliminate full stack of creatures -->
                <q-item-section
                side
                style = "width: 20px; transform: translate(-100%)"
                >
                    <q-btn unelevated :ripple = "false" size = "xs" class = "q-px-xs" icon = "close"
                        @click = "eraseFromEncounter(index)"/>
                </q-item-section>
                <!-- Add/subtract creature from element -->
                <q-item-section side data-v-step="4">
                  <q-btn
                    unelevated
                    :ripple="false"
                    size="xs"
                    class="q-px-xs"
                    icon="add"
                    @click="addToEncounter(item, index)"
                  />
                  <q-btn
                    unelevated
                    :ripple="false"
                    size="xs"
                    class="q-px-xs"
                    icon="remove"
                    @click="removeFromEncounter(item, index)"
                  />
                </q-item-section>
                <!-- Name and counter -->
                <q-item-section>
                  <!-- Counter -->
                  <q-item-label class="text-body1"
                    >{{ item.count }} {{ item.name }}
                  </q-item-label>
                  <!-- Name -->
                  <q-item-label class="text-body1"
                    >XP {{ item.cost }}
                  </q-item-label>
                </q-item-section>

                <q-item-section side>
                  <!-- Creature strenght selection -->
                  <q-btn-group unelevated flat>
                    <q-btn
                      flat
                      label="Weak"
                      size="15px"
                      :color="item.variant === 1 ? 'orange' : 'grey-4'"
                      padding="xs"
                      @click="makeWeak(item, index)"
                    />
                    <q-btn
                      flat
                      label="Base"
                      size="15px"
                      :color="item.variant === 0 ? 'primary' : 'grey-4'"
                      padding="xs"
                      @click="makeBase(item, index)"
                    />
                    <q-btn
                      flat
                      label="Elite"
                      size="15px"
                      :color="item.variant === 2 ? 'deep-orange' : 'grey-4'"
                      padding="xs"
                      @click="makeElite(item, index)"
                    />
                  </q-btn-group>
                </q-item-section>
              </q-item>
            </template>
          </q-virtual-scroll>
        </div>
      </div>
    </div>
  </q-page>
</template>

<script>
import creaturesTable from "components/creaturesTable";

export default {
  name: "PageIndex",
  components: {
    creaturesTable,
  },

  data() {
    return {
      tourVisible: true,
      tourCallbacks: {
        onStop: this.stoppedTour,
      },
      name: "",
      min: null,
      minLevel: "",
      max: null,
      maxLevel: "",
      sizes: [],
      size: [],
      traits: [],
      trait: [],
      rarities: [],
      rarity: [],
      families: [],
      family: [],
      alignments: [],
      alignment: [],
      creature_types: [],
      creature_type: [],
      creaturesDump: null,

      encounter: [],

      partySize: 4,
      partyLevel: 1,

      selectsStyle: "width: 180px",

      steps: [
        {
          target: '[data-v-step="0"]',
          content: `Discover the <strong>Encounter builder</strong>!`,
          params: {
            highlight: false,
          },
        },
        {
          target: '[data-v-step="1"]',
          content:
            "Here you can browse all the creatures from the open SRD. " +
            "Click on the search icon to open its details on the Archives of Nethys, double click to add the creature to the encounter. ",
        },
        {
          target: '[data-v-step="2"]',
          content: "You can refine the result with fine grained filters too!",
        },
        {
          target: '[data-v-step="3"]',
          content:
            "Added creatures can be modified by their Weak and Elite <a href=https://2e.aonprd.com/Rules.aspx?ID=789>variants</a>." +
            "<br> Increase or decrease the quantity of a given creature and variant to make your encounter more diverse.",
        },
        {
          target: '[data-v-step="4"]',
          content:
            "This bar, along with the total encounter cost will aid you to balance the fight, the threat levels are adjusted according to your party size.",
        },
      ],
    };
  },
  computed: {
    filteredResults() {
      let rawData = this.creaturesDump.creatures;
      let nameFilter = rawData.filter((el) =>
        el.name.toLowerCase().includes(this.name.toLowerCase())
      );
      let levelFilter = nameFilter.filter(
        (el) =>
          el.level <= (this.maxLevel === "" ? 25 : this.maxLevel) &&
          el.level >= (this.minLevel === "" ? -1 : this.minLevel)
      );
      let sizeFilter = levelFilter.filter((el) => {
        if (this.size != null && this.size.length !== 0) {
          return this.size.includes(el.size);
        }
        return el;
      });
      let familyFilter = sizeFilter.filter((el) => {
        if (this.family != null && this.family.length !== 0) {
          return this.family.includes(el.family);
        }
        return el;
      });
      let traitFilter = familyFilter.filter((el) => {
        if (this.trait != null && this.trait.length !== 0) {
          return this.trait.some((v) => el.traits.includes(v));
        }
        return el;
      });

      let creatureTypeFilter = traitFilter.filter((el) => {
        if (this.creature_type != null && this.creature_type.length !== 0) {
          return this.creature_type.includes(el.creature_type);
        }
        return el;
      });
      let alignmentFilter = creatureTypeFilter.filter((el) => {
        if (this.alignment != null && this.alignment.length !== 0) {
          return this.alignment.includes(el.alignment);
        }
        return el;
      });
      let rarityFilter = alignmentFilter.filter((el) => {
        if (this.rarity != null && this.rarity.length !== 0) {
          return this.rarity.includes(el.rarity);
        }
        return el;
      });

      return rarityFilter;
    },
    // How much XP does the encounter cost
    xpCost() {
      let cost = 0;
      this.encounter.forEach((el) => {
        el.cost = computeCost(el, this.partyLevel) * el.count;
        cost += el.cost;
      });
      return cost;
    },
    xpBudget() {
      let trivial = 40 + 10 * Number(this.partySize - 4);
      let low = 60 + 15 * Number(this.partySize - 4);
      let moderate = 80 + 20 * Number(this.partySize - 4);
      let severe = 120 + 30 * Number(this.partySize - 4);
      let extreme = 160 + 40 * Number(this.partySize - 4);

      return [trivial, low, moderate, severe, extreme];
    },
    xpPool() {
      if (Number(this.xpCost) / this.xpBudget[4] <= 1) {
        return [Number(this.xpCost) / this.xpBudget[4], 1];
      } else {
        return [
          Number(this.xpCost) / this.xpBudget[4],
          1 / (Number(this.xpCost) / this.xpBudget[4]),
        ];
      }
    },
    barColor() {
      if (this.xpBudget[0] < this.xpCost && this.xpCost <= this.xpBudget[1]) {
        return "lime";
      } else if (
        this.xpBudget[1] < this.xpCost &&
        this.xpCost <= this.xpBudget[2]
      ) {
        return "amber";
      } else if (
        this.xpBudget[2] < this.xpCost &&
        this.xpCost <= this.xpBudget[3]
      ) {
        return "orange";
      } else if (
        this.xpBudget[3] < this.xpCost &&
        this.xpCost <= this.xpBudget[4]
      ) {
        return "deep-orange";
      } else if (this.xpBudget[4] < this.xpCost) {
        return "black";
      }
      return "light-green";
    },
  },
  methods: {
    stoppedTour() {
      this.encounter = [];
      this.$q.cookies.set("pf2eEncounterBuilder_tour", true, {
        expires: 14,
        sameSite: "Strict",
        secure: true,
      });
    },

    startTour() {
      // 18 and 51
      let dummy1 = this.creaturesDump.creatures[
        this.creaturesDump.creatures.findIndex((el) => el.id == 18)
      ];
      let dummy2 = this.creaturesDump.creatures[
        this.creaturesDump.creatures.findIndex((el) => el.id == 51)
      ];

      this.addToEncounter(dummy1, -1, 1);
      this.addToEncounter(dummy2, -1, 2);
      this.$tours["myTour"].start();
    },

    addToEncounter(creature, index, variant) {
      if (index >= 0) {
        creature.count += 1;
        this.encounter.splice(index, 1, creature);
        return;
      }
      let newCreature = { ...creature };
      newCreature.variant = variant || 0;
      newCreature.count = 1;
      this.encounter.push(newCreature);
    },
    removeFromEncounter(creature, index) {
      if (creature.count === 1) {
        this.encounter.splice(index, 1);
        return;
      }
<<<<<<< HEAD
      creature.count -= 1;
      this.encounter.splice(index, 1, creature);
    },
=======
      creature.count -= 1
      this.encounter.splice(index, 1, creature)
    }
    ,
    eraseFromEncounter(index){
        this.encounter.splice(index, 1)
        return
    }
    ,
>>>>>>> 2d8dde85
    makeBase(creature, index) {
      creature.variant = 0;
      this.encounter.splice(index, 1, creature);
    },
    makeWeak(creature, index) {
      creature.variant = 1;
      this.encounter.splice(index, 1, creature);
    },
    makeElite(creature, index) {
      creature.variant = 2;
      this.encounter.splice(index, 1, creature);
    },
  },
  created() {
    let data = require("../../public/creatures.json");
    this.creaturesDump = data;
    this.min = data.metadata.min_level;
    this.max = data.metadata.max_level;
    this.families = data.metadata.families;
    this.alignments = data.metadata.alignments;
    this.creature_types = data.metadata.creature_types;
    this.traits = data.metadata.traits;
    this.rarities = data.metadata.rarities;
    this.sizes = data.metadata.sizes;

    this.$root.$on("start-tour", this.startTour);
  },
  beforeDestroy() {
    this.$root.$off("start-tour");
  },

  mounted: function () {
    // Get cookies, we don´t want to present the user with the tour everytime
    this.$q.cookies.getAll();

    // Does the cookie exist?
    if (
      !this.$q.cookies.has("pf2eEncounterBuilder_tour") ||
      !this.$q.cookies.get("pf2eEncounterBuilder_tour")
    ) {
      console.debug("Cookie not found or value is false, start tour");
      this.startTour();
    }
  },
};

export function computeCost(creature, partyLevel) {
  if (creature.variant === 0) {
    return computeDelta(Number(creature.level) - Number(partyLevel));
  }

  if (creature.variant === 1) {
    return computeDelta(Number(creature.level) - 1 - Number(partyLevel));
  }

  if (creature.variant === 2) {
    return computeDelta(Number(creature.level) + 1 - Number(partyLevel));
  }
}

export function computeDelta(delta) {
  //console.debug("Delta: ", delta)
  switch (delta) {
    case -3:
      return 15;
    case -2:
      return 20;
    case -1:
      return 30;
    case 0:
      return 40;
    case 1:
      return 60;
    case 2:
      return 80;
    case 3:
      return 120;
  }

  if (delta <= -1) {
    return 10;
  } else if (delta >= 4) {
    return 160;
  }
}
</script>

<style>
/* Hide number input arrows */
/* Chrome, Safari, Edge, Opera */
input::-webkit-outer-spin-button,
input::-webkit-inner-spin-button {
  -webkit-appearance: none;
  margin: 0;
}

/* Firefox */
input[type="number"] {
  -moz-appearance: textfield;
}

.v-tour__target--highlighted {
  box-shadow: 0 0 0 99999px rgba(0, 0, 0, 0.4);
}
</style><|MERGE_RESOLUTION|>--- conflicted
+++ resolved
@@ -518,11 +518,6 @@
         this.encounter.splice(index, 1);
         return;
       }
-<<<<<<< HEAD
-      creature.count -= 1;
-      this.encounter.splice(index, 1, creature);
-    },
-=======
       creature.count -= 1
       this.encounter.splice(index, 1, creature)
     }
@@ -532,7 +527,6 @@
         return
     }
     ,
->>>>>>> 2d8dde85
     makeBase(creature, index) {
       creature.variant = 0;
       this.encounter.splice(index, 1, creature);
